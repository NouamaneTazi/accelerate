--- conflicted
+++ resolved
@@ -34,7 +34,6 @@
 <p>Run your *raw* PyTorch training script on any kind of device
 </h3>
 
-<<<<<<< HEAD
 🤗 Accelerate was created for PyTorch users who like to write the training loop of PyTorch models but are reluctant to write and maintain the boiler code needed to use multi-GPUs/TPU/fp16.
 
 🤗 Accelerate abstracts exactly and only the boiler code related to multi-GPUs/TPU/fp16 and let the rest of your code unchanged.
@@ -127,9 +126,6 @@
 As you can see on this example, by adding 5-lines to any standard PyTorch training script you can now run on any kind of single or distributed node setting (single CPU, single GPU, multi-GPUs and TPUs) as well as with or without mixed precision (fp16).
 
 The same code can then in paticular run without modification on your local machine for debugging or your training environment.
-=======
-🤗 Accelerate provides an easy API to make your scripts run with mixed precision and on any kind of distributed setting (multi-GPUs, TPUs etc.) while still letting you write your own training loop. The same code can then runs seamlessly on your local machine for debugging or your training environment.
->>>>>>> a9a3c63f
 
 🤗 Accelerate also provides a CLI tool that allows you to quickly configure and test your training environment then launch the scripts.
 
